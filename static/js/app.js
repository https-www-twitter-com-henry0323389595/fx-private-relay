/* global sendGaPing */

function dismissNotification(){
	const notification = document.querySelector(".js-notification");
	notification.classList.toggle("hidden");
}

if (typeof(sendGaPing) === "undefined") {
  sendGaPing = () => {};
}

async function updateEmailForwardingPrefs(submitEvent) {
	submitEvent.preventDefault();

	const forwardingPrefForm = submitEvent.target;
	const checkBox = forwardingPrefForm.querySelector("button");
	const analyticsLabel = (checkBox.value === "Disable") ? "User disabled forwarding" : "User enabled forwarding";
	sendGaPing("Dashboard Alias Settings", "Toggle Forwarding", analyticsLabel);

	const formData = {};
	Array.from(forwardingPrefForm.elements).forEach(elem => {
		formData[elem.name] = elem.value;
	});

	const response = await sendForm(forwardingPrefForm.action, formData);

	if (response && response.status === 200) {
		checkBox.classList.toggle("forwarding-disabled");
		if (checkBox.value === "Enable") {
      checkBox.title = "Disable email forwarding for this alias";
			return checkBox.value = "Disable";
		} else if (checkBox.value === "Disable") {
      checkBox.title="Enable email forwarding to this alias";
			return checkBox.value = "Enable";
		}
	}
	return;
}

async function sendForm(formAction, formData) {
	try {
		return fetch(formAction, {
			headers: {
				"Content-Type": "application/json",
				"X-Requested-With": "XMLHttpRequest",
        "X-CSRFToken": formData.csrfmiddlewaretoken,
			},
			credentials: "include",
			mode: "same-origin",
			method: "POST",
			body: JSON.stringify(formData),
		});
	} catch(e) {
<<<<<<< HEAD
		throw e;
=======
		console.log(e);
>>>>>>> b59945b8
	}
}

function copyToClipboardAndShowMessage(e) {
  const aliasCopyBtn = e.target;
  const aliasToCopy = aliasCopyBtn.dataset.clipboardText;
  const previouslyCopiedAlias = document.querySelector(".alias-copied");
  if (previouslyCopiedAlias) {
    previouslyCopiedAlias.classList.remove("alias-copied");
  }
  aliasCopyBtn.classList.add("alias-copied");
  aliasCopyBtn.title="Alias copied to clipboard";
  return navigator.clipboard.writeText(aliasToCopy);
}

function deleteAliasConfirmation(submitEvent) {
	submitEvent.preventDefault();
	const deleteAliasForm = submitEvent.target;

	const confirmDeleteModal = deleteAliasForm.nextElementSibling;
	confirmDeleteModal.classList.remove("hidden");

	const confirmDeleteModalActions = confirmDeleteModal.querySelectorAll("button");
	confirmDeleteModalActions[0].focus();

	sendGaPing("Dashboard Alias Settings", "Delete Alias", "Delete Alias");

	confirmDeleteModalActions.forEach(btn => {
		if (btn.classList.contains("cancel-delete")) {
			btn.addEventListener("click", () => {
				sendGaPing("Dashboard Alias Settings", "Delete Alias", "Cancel Delete");
				confirmDeleteModal.classList.add("hidden");
			});
		}
		if (btn.classList.contains("confirm-delete")) {
			btn.addEventListener("click", () => {
				sendGaPing("Dashboard Alias Settings", "Delete Alias", "Confirm Delete");
				deleteAliasForm.submit();
			});
		}
	});
}

// Checks for changes made to <firefox-private-relay-addon></firefox-private-relay-add-on> by the addon.
function isRelayAddonInstalled() {
	const installationIndicator = document.querySelector("firefox-private-relay-addon");
	return (installationIndicator.dataset.addonInstalled === "true" || isAddonInstallInSessionStorage());
}


// Looks for previously saved installation note in sessionStorage
function isAddonInstallInSessionStorage() {
	return (sessionStorage && sessionStorage.getItem("addonInstalled", "true"));
}

function wasDashboardInstallationMessageDismissed() {
	return ("sessionStorage" in window && sessionStorage.getItem("hideAddonInstallMessage") === "true");
}


function showCtas() {
	return document.querySelectorAll(".hero-sign-up-bg.invisible").forEach(buttonWrapper => {
		buttonWrapper.classList.remove("invisible");
	});
}

function hideInstallCallout() {
	if ("sessionStorage" in window) {
		sessionStorage.setItem("hideAddonInstallMessage", "true");
	}
	const installCalloutWrapper = document.querySelector(".no-addon-content");
	installCalloutWrapper.classList.add("hidden");
	const createFirstAliasContent = document.querySelector(".create-first-alias");
	createFirstAliasContent.classList.remove("hidden");
}

function toggleVisibilityOfElementsIfAddonIsInstalled() {
	const elementsToShowIfAddonIsInstalled = document.querySelectorAll("a.sign-in-btn");

	if (isRelayAddonInstalled()) { // Private Relay add-on IS installed
		document.querySelectorAll("a.add-to-fx, a.add-to-fx-header").forEach(installCta => {
			installCta.classList.add("hidden");
		});
		elementsToShowIfAddonIsInstalled.forEach(elem => {
			elem.classList.remove("hidden");
		});
	} else { // Private Relay add-on is not installed
		elementsToShowIfAddonIsInstalled.forEach(elem => {
			elem.classList.add("hidden");
		});
	}
	showCtas();

	const dashboardInstallAddonMessage = document.querySelector(".no-addon-content");
	if (
			(dashboardInstallAddonMessage && isRelayAddonInstalled()) ||
			(dashboardInstallAddonMessage && wasDashboardInstallationMessageDismissed())
	) {
		return hideInstallCallout();
	}
	if (dashboardInstallAddonMessage && !wasDashboardInstallationMessageDismissed()) {
		dashboardInstallAddonMessage.classList.remove("hidden");
		const createFirstAliasContent = document.querySelector(".create-first-alias");
		createFirstAliasContent.classList.add("hidden");
		return;
	}
}

async function addEmailToWaitlist(e) {
  e.preventDefault();
  const waitlistForm = e.target;
  const submitBtn = waitlistForm.querySelector(".button");
  const waitlistWrapper = document.querySelector(".invite-only-wrapper");
  waitlistWrapper.classList.add("adding-email");
  submitBtn.classList.add("loading");

  const formData = {
    "csrfmiddlewaretoken": waitlistForm[0].value,
    "email": waitlistForm[1].value
  };

  try {
    const response = await sendForm(waitlistForm.action, formData);
    if (response && (response.status === 200 || response.status === 201)) {
      setTimeout(()=> {
        waitlistWrapper.classList.add("user-on-waitlist");
        waitlistWrapper.classList.remove("adding-email");
      }, 500);
    } else {
      throw "Response was not 200 or 201";
    }

  }
  catch (e) {
    sendGaPing("Errors", "Join Waitlist", "Join Waitlist");
    waitlistWrapper.classList.add("show-error");
  }

	return;
}


function addEventListeners() {
	document.querySelectorAll(".js-dismiss").forEach(btn => {
		btn.addEventListener("click", dismissNotification, false);
	});

  document.querySelectorAll(".relay-address.click-copy").forEach(clickToCopy => {
    clickToCopy.addEventListener("click", copyToClipboardAndShowMessage);
  });
	// Email forwarding toggles
	document.querySelectorAll(".email-forwarding-form").forEach(forwardEmailsToggleForm => {
		forwardEmailsToggleForm.addEventListener("submit", updateEmailForwardingPrefs);
	});

	document.querySelectorAll(".delete-email-form").forEach(deleteForm => {
		deleteForm.addEventListener("submit", deleteAliasConfirmation);
	});

	document.querySelectorAll(".create-new-relay").forEach(createNewRelayBtn => {
		createNewRelayBtn.addEventListener("click", () => {
			sendGaPing("Create New Relay Alias", "Click", createNewRelayBtn.dataset.analyticsLabel);
		});
	});

	const continueWithoutAddonBtn = document.querySelector(".continue-without-addon");
	if (continueWithoutAddonBtn) {
		continueWithoutAddonBtn.addEventListener("click", hideInstallCallout);
  }
<<<<<<< HEAD

  const joinWaitlistForm = document.querySelector("#join-waitlist-form");
  if (joinWaitlistForm) {
    joinWaitlistForm.addEventListener("submit", addEmailToWaitlist);
  }
=======
>>>>>>> b59945b8
}

// Watch for the addon to update the dataset of <firefox-private-relay-addon></firefox-private-relay-addon>
function watchForInstalledAddon() {
	const installIndicator = document.querySelector("firefox-private-relay-addon");
	const observerConfig = {
		attributes: true,
	};

	const patrollerDuties = (mutations, mutationPatroller) => {
		for (const mutation of mutations) {
			if (mutation.type === "attributes" && isRelayAddonInstalled()) {
				toggleVisibilityOfElementsIfAddonIsInstalled();
				if (sessionStorage && !sessionStorage.getItem("addonInstalled", "true")) {
					sessionStorage.setItem("addonInstalled", "true");
				}
				mutationPatroller.disconnect();
			}
		}
	};

	const mutationPatroller = new MutationObserver(patrollerDuties);
	mutationPatroller.observe(installIndicator, observerConfig);
}


document.addEventListener("DOMContentLoaded", () => {
	watchForInstalledAddon();
	addEventListeners();
	toggleVisibilityOfElementsIfAddonIsInstalled();
});

class GlocalMenu extends HTMLElement {
	constructor() {
		super();
	}

	async connectedCallback() {
		this._avatar = this.querySelector(".avatar-wrapper");
		this._avatar.addEventListener("click", this);
		this._active = false;
		this._menu = this.querySelector(".glocal-menu-wrapper");

		document.addEventListener("bento-was-opened", this);
		const fxBento = document.querySelector("firefox-apps");

		this.closeBentoIfOpen = () => {
			if (fxBento._active) {
				const closeBentoEvent = new Event("close-bento-menu");
				fxBento.dispatchEvent(closeBentoEvent);
			}
		};

		this.closeGlocalMenu = () => {
			this._active = false;
			this._menu.classList.remove("glocal-menu-open");
			this._menu.classList.add("fx-bento-fade-out");
			window.removeEventListener("click", this.closeGlocalMenu);
			setTimeout(() => {
				this._menu.classList.remove("fx-bento-fade-out");
			}, 500);
			return;
		};

		this.openGlocalMenu = (evt) => {
			this._active = true;
			this.closeBentoIfOpen();
			evt.stopImmediatePropagation();
			this._menu.classList.add("glocal-menu-open");
			window.addEventListener("click", this.closeGlocalMenu);

      return;
		};
	}

	handleEvent(event) {
		const bentoIsOpening = event.type === "bento-was-opened";
		// Close the Glocal Menu if the Bento Menu is opening
		if (bentoIsOpening && this._active) {
			return this.closeGlocalMenu();
		}
		if (bentoIsOpening) {
			return;
		}

		if (this._active) {
			return this.closeGlocalMenu(event);
		}
		this.openGlocalMenu(event);
	}
}

customElements.define("glocal-menu", GlocalMenu);<|MERGE_RESOLUTION|>--- conflicted
+++ resolved
@@ -51,11 +51,7 @@
 			body: JSON.stringify(formData),
 		});
 	} catch(e) {
-<<<<<<< HEAD
 		throw e;
-=======
-		console.log(e);
->>>>>>> b59945b8
 	}
 }
 
@@ -225,14 +221,11 @@
 	if (continueWithoutAddonBtn) {
 		continueWithoutAddonBtn.addEventListener("click", hideInstallCallout);
   }
-<<<<<<< HEAD
 
   const joinWaitlistForm = document.querySelector("#join-waitlist-form");
   if (joinWaitlistForm) {
     joinWaitlistForm.addEventListener("submit", addEmailToWaitlist);
   }
-=======
->>>>>>> b59945b8
 }
 
 // Watch for the addon to update the dataset of <firefox-private-relay-addon></firefox-private-relay-addon>
