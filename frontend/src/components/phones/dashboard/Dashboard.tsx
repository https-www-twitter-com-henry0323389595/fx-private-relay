/* eslint-disable @typescript-eslint/no-non-null-assertion */
/* eslint-disable @typescript-eslint/no-non-null-asserted-optional-chain */
import Moment from "react-moment";
import { useRelayNumber } from "../../../hooks/api/relayNumber";
import styles from "./PhoneDashboard.module.scss";
import {
  CopyIcon,
  ForwardIcon,
  BlockIcon,
  ChevronRightIcon,
} from "../../../components/Icons";
import { MouseEventHandler, useState } from "react";
import { useRealPhonesData } from "../../../hooks/api/realPhone";
import { useLocalization } from "@fluent/react";
import { useInboundContact } from "../../../hooks/api/inboundContact";
<<<<<<< HEAD
import { useProfiles } from "../../../hooks/api/profile";
import { SendersPanelView } from "./SendersPanelView";
=======
import moment from "moment";
import { formatPhone } from "../../../functions/formatPhone";
>>>>>>> e5030dad

export const PhoneDashboard = () => {
  const { l10n } = useLocalization();
  const profileData = useProfiles();
  const relayNumber = useRelayNumber();
  const realPhone = useRealPhonesData();
  const relayNumberData = relayNumber.data?.[0];
  const realPhoneData = realPhone.data?.[0];
  const formattedPhoneNumber = formatPhone(realPhoneData?.number ?? "");
  const formattedRelayNumber = formatPhone(relayNumberData?.number ?? "");
  const phoneDateCreated = useRealPhonesData();
  const inboundContactData = useInboundContact();
  const inboundArray = inboundContactData.data;

  const [justCopiedPhoneNumber, setJustCopiedPhoneNumber] = useState(false);

  const [enableForwarding, setEnableForwarding] = useState(
    relayNumberData ? relayNumberData.enabled : false
  );
  const [showingPrimaryDashboard, toggleDashboardPanel] = useState(true);
  const dateToFormat = phoneDateCreated.data?.[0].verified_date!;

  const toggleForwarding = () => {
    if (relayNumberData?.id) {
      setEnableForwarding(!enableForwarding);
      relayNumber.setForwardingState(!enableForwarding, relayNumberData.id);
    }
  };

  const copyPhoneNumber: MouseEventHandler<HTMLButtonElement> = () => {
    if (relayNumberData?.number) {
      navigator.clipboard.writeText(relayNumberData.number);
      setJustCopiedPhoneNumber(true);
      setTimeout(() => setJustCopiedPhoneNumber(false), 1000);
    }
  };

  const toggleSendersPanel: MouseEventHandler<HTMLButtonElement> = () => {
    toggleDashboardPanel(!showingPrimaryDashboard);
  };

  //TODO: Add real data to phone stats
  const phoneStatistics = (
    <div className={styles["phone-statistics-container"]}>
      <div className={styles["phone-statistics"]}>
        <p className={styles["phone-statistics-title"]}>12:04 min</p>
        <p className={styles["phone-statistics-body"]}>
          {l10n.getString("phone-statistics-remaining-call-minutes")}
        </p>
      </div>

      <div className={styles["phone-statistics"]}>
        <p className={styles["phone-statistics-title"]}>36</p>
        <p className={styles["phone-statistics-body"]}>
          {l10n.getString("phone-statistics-remaining-texts")}
        </p>
      </div>

      <div
        className={`${styles["phone-statistics"]} ${
          enableForwarding ? "" : styles["inactive-statistics"]
        }`}
      >
        <p className={styles["phone-statistics-title"]}>7</p>
        <p className={styles["phone-statistics-body"]}>
          {l10n.getString("phone-statistics-calls-texts-forwarded")}
        </p>
      </div>

      <div
        className={`${styles["phone-statistics"]} ${
          enableForwarding ? styles["inactive-statistics"] : ""
        }`}
      >
        <p className={styles["phone-statistics-title"]}>0</p>
        <p className={styles["phone-statistics-body"]}>
          {l10n.getString("phone-statistics-calls-texts-blocked")}
        </p>
      </div>
    </div>
  );

  const phoneControls = (
    <div className={styles["phone-controls-container"]}>
      <div className={styles["phone-controls"]}>
        <button
          onClick={toggleForwarding}
          className={`${styles["forwarding-controls-button"]} ${
            enableForwarding ? styles["active-button"] : ""
          }`}
        >
          <ForwardIcon
            alt="Forwarding All Messages"
            className={styles["forward-icon"]}
            width={15}
            height={15}
          />
        </button>
        <button
          onClick={toggleForwarding}
          className={`${styles["forwarding-controls-button"]} ${
            enableForwarding ? "" : styles["active-button"]
          }`}
        >
          <BlockIcon
            alt="Blocking All Messages"
            className={styles["block-icon"]}
            width={15}
            height={15}
          />
        </button>
      </div>
      <div className={styles["phone-controls-description"]}>
        {enableForwarding ? (
          <span>{l10n.getString("phone-dashboard-forwarding-enabled")}</span>
        ) : (
          <span>{l10n.getString("phone-dashboard-forwarding-blocked")}</span>
        )}
      </div>
    </div>
  );

  const phoneMetadata = (
    <div className={styles["metadata-container"]}>
      <dl>
        <div className={`${styles["forward-target"]} ${styles.metadata}`}>
          <dt>{l10n.getString("phone-dashboard-metadata-forwarded-to")}</dt>
          <dd>{formattedPhoneNumber}</dd>
        </div>
        <div className={`${styles["date-created"]} ${styles.metadata}`}>
          <dt>
            <dt>{l10n.getString("phone-dashboard-metadata-date-created")}</dt>
          </dt>
          <dd>
            <Moment format="D MMM YYYY">{dateToFormat}</Moment>
          </dd>
        </div>
      </dl>
    </div>
  );

  const primaryPanel = (
    <div id="primary-panel" className={styles["dashboard-card"]}>
      <div className={styles["dashboard-card-header"]}>
        <span className={styles["header-phone-number"]}>
          {formattedRelayNumber}
          <span className={styles["copy-controls"]}>
            <span className={styles["copy-button-wrapper"]}>
              <button
                type="button"
                className={styles["copy-button"]}
                title="Copied"
                onClick={copyPhoneNumber}
              >
                <CopyIcon
                  alt="test"
                  className={styles["copy-icon"]}
                  width={32}
                  height={32}
                />
              </button>
              <span
                aria-hidden={!justCopiedPhoneNumber}
                className={`${styles["copied-confirmation"]} ${
                  justCopiedPhoneNumber ? styles["is-shown"] : ""
                }`}
              >
                {l10n.getString("phone-dashboard-number-copied")}
              </span>
            </span>
          </span>
        </span>
        <button
          type="button"
          className={styles["senders-cta"]}
          onClick={toggleSendersPanel}
        >
          <span>{l10n.getString("phone-dashboard-senders-header")}</span>
          <ChevronRightIcon
            alt="See Caller and SMS Senders"
            className={styles["nav-icon"]}
            width={20}
            height={20}
          />
        </button>
      </div>
      {phoneStatistics}
      {phoneControls}
      {phoneMetadata}
    </div>
  );

<<<<<<< HEAD
  function setSendersPanelView() {
    if (profileData.data?.[0].store_phone_log === false) {
      return "disabled";
    }
    if (inboundArray && inboundArray.length === 0) {
      return "empty";
    }
    return "primary";
  }
=======
  const calendarStrings = {
    //TODO: Add eng strings to pendingTranslations.ftl
    lastDay: "[Yesterday at] LT",
    sameDay: "[Today at] LT",
    lastWeek: "L LT",
    nextWeek: "L LT",
    sameElse: "L LT",
  };

  const inboundContactArray = inboundArray
    ?.sort(
      (a, b) =>
        // Sort by last sent date
        moment(b.last_inbound_date).unix() - moment(a.last_inbound_date).unix()
    )
    .map((data) => {
      return (
        <li
          key={data.id}
          className={data.blocked ? styles["greyed-contact"] : ""}
        >
          <span className={styles["sender-number"]}>
            {formatPhone(data.inbound_number)}
          </span>
          <span
            className={`${styles["sender-date"]} ${styles["sender-date-wrapper"]}`}
          >
            {data.last_inbound_type === "text" && (
              <ForwardedTextIcon
                alt="Last received a text"
                className={styles["forwarded-type-icon"]}
                width={20}
                height={12}
              />
            )}
            {data.last_inbound_type === "call" && (
              <ForwardedCallIcon
                alt="Last received a call"
                className={styles["forwarded-type-icon"]}
                width={20}
                height={15}
              />
            )}
            <Moment calendar={calendarStrings}>{data.last_inbound_date}</Moment>
          </span>
          <span className={styles["sender-controls"]}>
            <button
              onClick={() =>
                inboundContactData.setForwardingState(!data.blocked, data.id)
              }
              className={styles["block-btn"]}
            >
              {data.blocked ? "Unblock" : "Block"}
            </button>
          </span>
        </li>
      );
    });

  const callerSMSSendersPanel = (
    <div id="secondary-panel" className={styles["dashboard-card"]}>
      <div className={styles["dashboard-card-caller-sms-senders-header"]}>
        <span>
          <button
            type="button"
            onClick={toggleSendersPanel}
            className={styles["caller-sms-logs-back-btn"]}
          >
            <ChevronLeftIcon
              alt="Back to Primary Dashboard"
              className={styles["nav-icon"]}
              width={20}
              height={20}
            />
          </button>
        </span>
        <span className={styles["caller-sms-logs-title"]}>
          {l10n.getString("phone-dashboard-senders-header")}
        </span>
        <span></span>
      </div>
      <ul className={styles["caller-sms-senders-table"]}>
        <li className={styles["greyed-contact"]}>
          <span>
            {l10n.getString("phone-dashboard-sender-table-title-sender")}
          </span>
          <span>
            {l10n.getString("phone-dashboard-sender-table-title-activity")}
          </span>
          <span>
            {l10n.getString("phone-dashboard-sender-table-title-action")}
          </span>
        </li>
        {inboundContactArray}
      </ul>
    </div>
  );
>>>>>>> e5030dad

  return (
    <main className={styles["main-phone-wrapper"]}>
      {showingPrimaryDashboard && inboundContactData !== undefined ? (
        // Primary Panel
        <>{primaryPanel}</>
      ) : (
        // Caller and SMS Senders Panel
        <SendersPanelView
          type={setSendersPanelView()}
          back_btn={toggleSendersPanel}
        />
      )}
    </main>
  );
};<|MERGE_RESOLUTION|>--- conflicted
+++ resolved
@@ -13,13 +13,10 @@
 import { useRealPhonesData } from "../../../hooks/api/realPhone";
 import { useLocalization } from "@fluent/react";
 import { useInboundContact } from "../../../hooks/api/inboundContact";
-<<<<<<< HEAD
 import { useProfiles } from "../../../hooks/api/profile";
 import { SendersPanelView } from "./SendersPanelView";
-=======
 import moment from "moment";
 import { formatPhone } from "../../../functions/formatPhone";
->>>>>>> e5030dad
 
 export const PhoneDashboard = () => {
   const { l10n } = useLocalization();
@@ -211,116 +208,16 @@
       {phoneMetadata}
     </div>
   );
-
-<<<<<<< HEAD
+  
   function setSendersPanelView() {
-    if (profileData.data?.[0].store_phone_log === false) {
-      return "disabled";
-    }
-    if (inboundArray && inboundArray.length === 0) {
-      return "empty";
-    }
-    return "primary";
+  if (profileData.data?.[0].store_phone_log === false) {
+    return "disabled";
   }
-=======
-  const calendarStrings = {
-    //TODO: Add eng strings to pendingTranslations.ftl
-    lastDay: "[Yesterday at] LT",
-    sameDay: "[Today at] LT",
-    lastWeek: "L LT",
-    nextWeek: "L LT",
-    sameElse: "L LT",
-  };
-
-  const inboundContactArray = inboundArray
-    ?.sort(
-      (a, b) =>
-        // Sort by last sent date
-        moment(b.last_inbound_date).unix() - moment(a.last_inbound_date).unix()
-    )
-    .map((data) => {
-      return (
-        <li
-          key={data.id}
-          className={data.blocked ? styles["greyed-contact"] : ""}
-        >
-          <span className={styles["sender-number"]}>
-            {formatPhone(data.inbound_number)}
-          </span>
-          <span
-            className={`${styles["sender-date"]} ${styles["sender-date-wrapper"]}`}
-          >
-            {data.last_inbound_type === "text" && (
-              <ForwardedTextIcon
-                alt="Last received a text"
-                className={styles["forwarded-type-icon"]}
-                width={20}
-                height={12}
-              />
-            )}
-            {data.last_inbound_type === "call" && (
-              <ForwardedCallIcon
-                alt="Last received a call"
-                className={styles["forwarded-type-icon"]}
-                width={20}
-                height={15}
-              />
-            )}
-            <Moment calendar={calendarStrings}>{data.last_inbound_date}</Moment>
-          </span>
-          <span className={styles["sender-controls"]}>
-            <button
-              onClick={() =>
-                inboundContactData.setForwardingState(!data.blocked, data.id)
-              }
-              className={styles["block-btn"]}
-            >
-              {data.blocked ? "Unblock" : "Block"}
-            </button>
-          </span>
-        </li>
-      );
-    });
-
-  const callerSMSSendersPanel = (
-    <div id="secondary-panel" className={styles["dashboard-card"]}>
-      <div className={styles["dashboard-card-caller-sms-senders-header"]}>
-        <span>
-          <button
-            type="button"
-            onClick={toggleSendersPanel}
-            className={styles["caller-sms-logs-back-btn"]}
-          >
-            <ChevronLeftIcon
-              alt="Back to Primary Dashboard"
-              className={styles["nav-icon"]}
-              width={20}
-              height={20}
-            />
-          </button>
-        </span>
-        <span className={styles["caller-sms-logs-title"]}>
-          {l10n.getString("phone-dashboard-senders-header")}
-        </span>
-        <span></span>
-      </div>
-      <ul className={styles["caller-sms-senders-table"]}>
-        <li className={styles["greyed-contact"]}>
-          <span>
-            {l10n.getString("phone-dashboard-sender-table-title-sender")}
-          </span>
-          <span>
-            {l10n.getString("phone-dashboard-sender-table-title-activity")}
-          </span>
-          <span>
-            {l10n.getString("phone-dashboard-sender-table-title-action")}
-          </span>
-        </li>
-        {inboundContactArray}
-      </ul>
-    </div>
-  );
->>>>>>> e5030dad
+  if (inboundArray && inboundArray.length === 0) {
+    return "empty";
+  }
+  return "primary";
+}
 
   return (
     <main className={styles["main-phone-wrapper"]}>
