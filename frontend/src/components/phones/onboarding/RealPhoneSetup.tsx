--- conflicted
+++ resolved
@@ -332,12 +332,7 @@
 ): number {
   const currentTime = new Date().getTime();
   const elapsedTime = currentTime - verificationSentTime.getTime();
-<<<<<<< HEAD
-  // TODO: Put remainingTime back to 5 minutes
-  const remainingTime = 5 * 60 * 1000 - elapsedTime;
-=======
   const remainingTime = maxMinutesToVerify * 60 * 1000 - elapsedTime;
->>>>>>> b2afc5d0
   return remainingTime;
 }
 
