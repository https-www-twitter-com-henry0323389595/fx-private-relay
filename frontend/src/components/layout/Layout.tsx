--- conflicted
+++ resolved
@@ -24,13 +24,10 @@
 import { CsatSurvey } from "./CsatSurvey";
 import { InterviewRecruitment } from "./InterviewRecruitment";
 import { WhatsNewMenu } from "./whatsnew/WhatsNewMenu";
-<<<<<<< HEAD
 import { CloseIcon } from "../Icons";
 import { makeToast } from "../../functions/makeToast";
 import { useUsers } from "../../hooks/api/user";
-=======
 import { useRuntimeData } from "../../hooks/api/runtimeData";
->>>>>>> e72c25bd
 
 export type Props = {
   children: ReactNode;
