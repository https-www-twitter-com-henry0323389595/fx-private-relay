import { NextPage } from "next";
import styles from "./contains-tracker-warning.module.scss";
import { Layout } from "../components/layout/Layout";
import { useRuntimeData } from "../hooks/api/runtimeData";
import { useL10n } from "../hooks/l10n";
<<<<<<< HEAD
import { FaqAccordionTracker } from "../components/landing/FaqAccordion";
import { BannerCta } from "../components/Banner";
import { useEffect, useState } from "react";
import { RoundedInfoTriangleIcon } from "../components/Icons";
=======
import { Banner } from "../components/Banner";
import { useEffect, useState } from "react";
import { FaqAccordionItem } from "../components/landing/FaqAccordion";
>>>>>>> 92eabd18

type TrackerWarningData = {
  sender: string;
  received_at: number;
  original_link: string;
};

const ContainsTracker: NextPage = () => {
  const runtimeData = useRuntimeData();
  const l10n = useL10n();
  const [trackerData, setTrackerData] = useState<TrackerWarningData | null>();

  useEffect(() => {
    function updateTrackerData() {
      setTrackerData(parseHash(window.location.hash));
    }
    updateTrackerData();
    window.addEventListener("hashchange", updateTrackerData);
    return () => {
      window.removeEventListener("hashchange", updateTrackerData);
    };
  }, []);

  const TrackerWarningDescription =
    trackerData &&
    l10n.getFragment("contains-tracker-description", {
      vars: {
        sender: trackerData.sender,
        datetime: new Date(trackerData.received_at).toLocaleString("en-US", {
          month: "2-digit",
          day: "2-digit",
          year: "numeric",
          hour: "numeric",
          minute: "2-digit",
          timeZoneName: "short",
        }),
      },
      elems: {
        u: <u />,
      },
    });

  const TrackerWarningBanner = trackerData && (
    <>
      <div className={styles["warning-banner-container"]}>
        <RoundedInfoTriangleIcon width={28} height={28} alt="" />
        <div className={styles["warning-banner-title-section"]}>
          <h2 className={styles["warning-banner-title"]}>
            {l10n.getString("contains-tracker-warning-title")}
          </h2>
          <p className={styles["warning-banner-description"]}>
            {l10n.getString("contains-tracker-warning-description")}
          </p>
        </div>
      </div>
      <div className={styles["warning-banner-button"]}>
        <BannerCta
          content={l10n.getString("contains-tracker-warning-view-link-cta")}
          size={"large"}
          target={trackerData.original_link}
          className={styles["cta-button"]}
        />
      </div>
    </>
  );

  return (
    <Layout theme="plain" runtimeData={runtimeData.data}>
      <main className={styles["contains-tracker-main"]}>
        <section className={styles["contains-tracker-container"]}>
          <div className={styles["details-section"]}>
            <h1>{l10n.getString("contains-tracker-title")}</h1>
            <p>{TrackerWarningDescription}</p>
            <div className={styles["warning-banner-wrapper"]}>
              {TrackerWarningBanner}
            </div>
          </div>
        </section>
        <section id="faq" className={styles["faq-wrapper"]}>
          <div className={styles.faq}>
            <div className={styles.lead}>
              <h2 className={styles.headline}>
                {l10n.getString("contains-tracker-faq-section-title")}
              </h2>
            </div>
            <div className={styles.entries}>
              <FaqAccordionItem
                defaultExpandedIndex={0}
                entries={[
                  {
                    q: l10n.getString("faq-question-define-tracker-question"),
                    a: (
                      <p>
                        {l10n.getString(
                          "faq-question-define-tracker-answer-partone"
                        )}
                        <br />
                        <br />
                        {l10n.getString(
                          "faq-question-define-tracker-answer-parttwo"
                        )}
                      </p>
                    ),
                  },
                  {
                    q: l10n.getString(
                      "faq-question-disable-trackerremoval-question"
                    ),
                    a: l10n.getString(
                      "faq-question-disable-trackerremoval-answer"
                    ),
                  },
                  {
                    q: l10n.getString(
                      "faq-question-bulk-trackerremoval-question"
                    ),
                    a: l10n.getString(
                      "faq-question-bulk-trackerremoval-answer"
                    ),
                  },
                  {
                    q: l10n.getString(
                      "faq-question-trackerremoval-breakage-question"
                    ),
                    a: l10n.getString(
                      "faq-question-trackerremoval-breakage-answer-2"
                    ),
                  },
                ]}
              />
            </div>
          </div>
        </section>
      </main>
    </Layout>
  );
};

function parseHash(hash: string): TrackerWarningData | null {
  try {
    const data: unknown = JSON.parse(decodeURIComponent(hash.substring(1)));
    if (!containsReportData(data)) {
      return null;
    }
    return {
      sender: data.sender,
      received_at: data.received_at,
      original_link: data.original_link,
    };
  } catch (e) {
    return null;
  }
}

// This function does runtime type checking on user input,
// so we don't know its type at compile time yet:
// eslint-disable-next-line @typescript-eslint/no-explicit-any
function containsReportData(parsed: any): parsed is TrackerWarningData {
  return (
    typeof parsed === "object" &&
    parsed !== null &&
    typeof parsed.sender === "string" &&
    Number.isInteger(parsed.received_at) &&
    typeof parsed.original_link === "string"
  );
}

export default ContainsTracker;<|MERGE_RESOLUTION|>--- conflicted
+++ resolved
@@ -3,16 +3,10 @@
 import { Layout } from "../components/layout/Layout";
 import { useRuntimeData } from "../hooks/api/runtimeData";
 import { useL10n } from "../hooks/l10n";
-<<<<<<< HEAD
 import { FaqAccordionTracker } from "../components/landing/FaqAccordion";
 import { BannerCta } from "../components/Banner";
 import { useEffect, useState } from "react";
 import { RoundedInfoTriangleIcon } from "../components/Icons";
-=======
-import { Banner } from "../components/Banner";
-import { useEffect, useState } from "react";
-import { FaqAccordionItem } from "../components/landing/FaqAccordion";
->>>>>>> 92eabd18
 
 type TrackerWarningData = {
   sender: string;
