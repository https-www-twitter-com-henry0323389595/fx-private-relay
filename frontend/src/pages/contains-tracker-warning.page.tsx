import { NextPage } from "next";
import styles from "./contains-tracker-warning.module.scss";
import { Layout } from "../components/layout/Layout";
import { useRuntimeData } from "../hooks/api/runtimeData";
import { useL10n } from "../hooks/l10n";
<<<<<<< HEAD
import { FaqAccordionTracker } from "../components/landing/FaqAccordion";
import { BannerCta } from "../components/Banner";
import { useEffect, useState } from "react";
import { RoundedInfoTriangleIcon } from "../components/Icons";
=======
import { Banner } from "../components/Banner";
import { useEffect, useState } from "react";
import { FaqAccordionItem } from "../components/landing/FaqAccordion";
>>>>>>> 92eabd18

type TrackerWarningData = {
  sender: string;
  received_at: number;
  original_link: string;
};

const ContainsTracker: NextPage = () => {
  const runtimeData = useRuntimeData();
  const l10n = useL10n();
  const [trackerData, setTrackerData] = useState<TrackerWarningData | null>();

  useEffect(() => {
    function updateTrackerData() {
      setTrackerData(parseHash(window.location.hash));
    }
    updateTrackerData();
    window.addEventListener("hashchange", updateTrackerData);
    return () => {
      window.removeEventListener("hashchange", updateTrackerData);
    };
  }, []);

  const TrackerWarningDescription =
    trackerData &&
    l10n.getFragment("contains-tracker-description", {
      vars: {
        sender: trackerData.sender,
        datetime: new Date(trackerData.received_at).toLocaleString("en-US", {
          month: "2-digit",
          day: "2-digit",
          year: "numeric",
          hour: "numeric",
          minute: "2-digit",
          timeZoneName: "short",
        }),
      },
      elems: {
        u: <u />,
      },
    });

  const TrackerWarningBanner = trackerData && (
    <>
      <div className={styles["warning-banner-container"]}>
        <RoundedInfoTriangleIcon width={28} height={28} alt="" />
        <div className={styles["warning-banner-title-section"]}>
          <h2 className={styles["warning-banner-title"]}>
            {l10n.getString("contains-tracker-warning-title")}
          </h2>
          <p className={styles["warning-banner-description"]}>
            {l10n.getString("contains-tracker-warning-description")}
          </p>
        </div>
      </div>
      <div className={styles["warning-banner-button"]}>
        <BannerCta
          content={l10n.getString("contains-tracker-warning-view-link-cta")}
          size={"large"}
          target={trackerData.original_link}
          className={styles["cta-button"]}
        />
      </div>
    </>
  );

  return (
    <Layout theme="plain" runtimeData={runtimeData.data}>
      <main className={styles["contains-tracker-main"]}>
        <section className={styles["contains-tracker-container"]}>
          <div className={styles["details-section"]}>
            <h1>{l10n.getString("contains-tracker-title")}</h1>
            <p>{TrackerWarningDescription}</p>
            <div className={styles["warning-banner-wrapper"]}>
              {TrackerWarningBanner}
            </div>
          </div>
        </section>
        <section id="faq" className={styles["faq-wrapper"]}>
          <div className={styles.faq}>
            <div className={styles.lead}>
              <h2 className={styles.headline}>
                {l10n.getString("contains-tracker-faq-section-title")}
              </h2>
            </div>
            <div className={styles.entries}>
              <FaqAccordionItem
                defaultExpandedIndex={0}
                entries={[
                  {
                    q: l10n.getString("faq-question-define-tracker-question"),
                    a: (
                      <p>
                        {l10n.getString(
                          "faq-question-define-tracker-answer-partone"
                        )}
                        <br />
                        <br />
                        {l10n.getString(
                          "faq-question-define-tracker-answer-parttwo"
                        )}
                      </p>
                    ),
                  },
                  {
                    q: l10n.getString(
                      "faq-question-disable-trackerremoval-question"
                    ),
                    a: l10n.getString(
                      "faq-question-disable-trackerremoval-answer"
                    ),
                  },
                  {
                    q: l10n.getString(
                      "faq-question-bulk-trackerremoval-question"
                    ),
                    a: l10n.getString(
                      "faq-question-bulk-trackerremoval-answer"
                    ),
                  },
                  {
                    q: l10n.getString(
                      "faq-question-trackerremoval-breakage-question"
                    ),
                    a: l10n.getString(
                      "faq-question-trackerremoval-breakage-answer-2"
                    ),
                  },
                ]}
              />
            </div>
          </div>
        </section>
      </main>
    </Layout>
  );
};

function parseHash(hash: string): TrackerWarningData | null {
  try {
    const data: unknown = JSON.parse(decodeURIComponent(hash.substring(1)));
    if (!containsReportData(data)) {
      return null;
    }
    return {
      sender: data.sender,
      received_at: data.received_at,
      original_link: data.original_link,
    };
  } catch (e) {
    return null;
  }
}

// This function does runtime type checking on user input,
// so we don't know its type at compile time yet:
// eslint-disable-next-line @typescript-eslint/no-explicit-any
function containsReportData(parsed: any): parsed is TrackerWarningData {
  return (
    typeof parsed === "object" &&
    parsed !== null &&
    typeof parsed.sender === "string" &&
    Number.isInteger(parsed.received_at) &&
    typeof parsed.original_link === "string"
  );
}

export default ContainsTracker;<|MERGE_RESOLUTION|>--- conflicted
+++ resolved
@@ -3,16 +3,10 @@
 import { Layout } from "../components/layout/Layout";
 import { useRuntimeData } from "../hooks/api/runtimeData";
 import { useL10n } from "../hooks/l10n";
-<<<<<<< HEAD
-import { FaqAccordionTracker } from "../components/landing/FaqAccordion";
+import { FaqAccordionItem } from "../components/landing/FaqAccordion";
 import { BannerCta } from "../components/Banner";
 import { useEffect, useState } from "react";
 import { RoundedInfoTriangleIcon } from "../components/Icons";
-=======
-import { Banner } from "../components/Banner";
-import { useEffect, useState } from "react";
-import { FaqAccordionItem } from "../components/landing/FaqAccordion";
->>>>>>> 92eabd18
 
 type TrackerWarningData = {
   sender: string;
@@ -79,6 +73,33 @@
     </>
   );
 
+  const entries = [
+    {
+      q: l10n.getString("faq-question-define-tracker-question"),
+      a: (
+        <p>
+          {l10n.getString("faq-question-define-tracker-answer-partone")}
+          <br />
+          <br />
+          {l10n.getString("faq-question-define-tracker-answer-parttwo")}
+        </p>
+      ),
+      expandedFirst: true,
+    },
+    {
+      q: l10n.getString("faq-question-disable-trackerremoval-question"),
+      a: l10n.getString("faq-question-disable-trackerremoval-answer"),
+    },
+    {
+      q: l10n.getString("faq-question-bulk-trackerremoval-question"),
+      a: l10n.getString("faq-question-bulk-trackerremoval-answer"),
+    },
+    {
+      q: l10n.getString("faq-question-trackerremoval-breakage-question"),
+      a: l10n.getString("faq-question-trackerremoval-breakage-answer-2"),
+    },
+  ];
+
   return (
     <Layout theme="plain" runtimeData={runtimeData.data}>
       <main className={styles["contains-tracker-main"]}>
@@ -99,50 +120,7 @@
               </h2>
             </div>
             <div className={styles.entries}>
-              <FaqAccordionItem
-                defaultExpandedIndex={0}
-                entries={[
-                  {
-                    q: l10n.getString("faq-question-define-tracker-question"),
-                    a: (
-                      <p>
-                        {l10n.getString(
-                          "faq-question-define-tracker-answer-partone"
-                        )}
-                        <br />
-                        <br />
-                        {l10n.getString(
-                          "faq-question-define-tracker-answer-parttwo"
-                        )}
-                      </p>
-                    ),
-                  },
-                  {
-                    q: l10n.getString(
-                      "faq-question-disable-trackerremoval-question"
-                    ),
-                    a: l10n.getString(
-                      "faq-question-disable-trackerremoval-answer"
-                    ),
-                  },
-                  {
-                    q: l10n.getString(
-                      "faq-question-bulk-trackerremoval-question"
-                    ),
-                    a: l10n.getString(
-                      "faq-question-bulk-trackerremoval-answer"
-                    ),
-                  },
-                  {
-                    q: l10n.getString(
-                      "faq-question-trackerremoval-breakage-question"
-                    ),
-                    a: l10n.getString(
-                      "faq-question-trackerremoval-breakage-answer-2"
-                    ),
-                  },
-                ]}
-              />
+              <FaqAccordionItem entries={entries}/>
             </div>
           </div>
         </section>
