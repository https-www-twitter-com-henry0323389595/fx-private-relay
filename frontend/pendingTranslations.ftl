# This Source Code Form is subject to the terms of the Mozilla Public
# License, v. 2.0. If a copy of the MPL was not distributed with this
# file, You can obtain one at http://mozilla.org/MPL/2.0/.

nav-dashboard = Dashboard
nav-phone = Phone Number
nav-duo-description = Switch dashboards
nav-duo-email-mask-alt = Email masks
nav-duo-phone-mask-alt = Phone masks

setting-api-key-copied-alt = Click to copy

## Phone Masking FAQ

phone-masking-faq-question-what-is = What is a phone number mask?
phone-masking-faq-answer-what-is = Similar to an email mask, a phone number mask is a phone number that can forward texts and calls to your true phone number without revealing what your true number is to the person calling or texting you.

phone-masking-faq-question-where-is = Where is phone masking available?
phone-masking-faq-answer-where-is = At this time, phone number masking is only available in the United States and Canada. This means you can only receive forwarded calls and texts from US or Canadian numbers. We’re working on finding a way to offer phone number masking outside these two countries.

phone-masking-faq-question-how-many = How many phone masks do I get?
phone-masking-faq-answer-how-many = You only get one phone number mask at this time. Once you choose your phone number mask, you cannot change it later.

phone-masking-faq-question-change-phone-mask = Can I change my phone mask?
phone-masking-faq-answer-change-phone-mask = No, you cannot change your phone number mask once you’ve chosen it. We are exploring this option.

phone-masking-faq-question-can-reply = Can I reply to texts?
phone-masking-faq-answer-can-reply = Yes, you can reply to the last text you received. Just reply as you would for any text message.

phone-masking-faq-question-forwarded-texts = What kinds of texts will be forwarded?
phone-masking-faq-answer-forwarded-texts = Only SMS text messages can be forwarded. MMS texts that include photos, videos, etc. will not be forwarded.

phone-masking-faq-question-pictures = Can I send or receive pictures via text?
phone-masking-faq-answer-pictures = No, only SMS text messages can be forwarded or sent as replies.

phone-masking-faq-question-historical = Can I reply to historical text messages?
phone-masking-faq-answer-historical = You can’t currently reply to texts you received previously, though this feature is on the way.

phone-masking-faq-question-can-i-send = Can I send a text without replying to one?
phone-masking-faq-answer-can-i-send = No, you can’t yet send texts that aren’t replies. You can only reply to forwarded texts.

phone-masking-faq-question-limit = Is there a limit to how many text messages I get?
phone-masking-faq-answer-limit = You can receive and reply up to 75 text messages per month total. Any additional texts sent to your phone number mask will not be forwarded to your true number. Any additional replies will not be delivered. The month turns over on your billing date, not the calendar date. Once your billing month has turned over, you will start receiving text messages again.

phone-masking-faq-question-call-length = How long can I talk when I get a call?
phone-masking-faq-answer-call-length = Each month you get 50 minutes of talking. Once these minutes are used up, you won’t be able to receive forwarded calls until the next month on your billing cycle.

phone-masking-faq-question-can-i-call = Can I call someone with my phone mask?
phone-masking-faq-answer-can-i-call = No, you can only pick up a forwarded call.

phone-masking-faq-question-can-i-see = Can I see who texted or called me?
phone-masking-faq-answer-can-i-see = Yes, you can see the number that texted or called you. You can also disable the storage of these records, but you will lose the ability to reply to or block individual callers & texters.

phone-masking-faq-question-can-i-block = Can I block a call or text?
phone-masking-faq-answer-can-i-block = You can block all forwarding from a single number.

phone-masking-faq-question-spam = What if my phone mask starts getting spam?
phone-masking-faq-answer-spam = If you start getting spam, you can block the numbers sending you spam.

phone-masking-faq-question-disable-logging = Can I disable the logging of callers or text senders?
phone-masking-faq-answer-disable-logging = Yes, you can disable logging of numbers from the { -brand-name-relay } dashboard. However, you will no longer be able to reply to texts or block specific numbers, because the log is how we are able to track who sent you a text message.

phone-masking-faq-question-can-i-share = Can I share the number that forwards me text messages?
phone-masking-faq-answer-can-i-share = If you share this number, nothing will happen—this number is not your phone number mask. It is just the contact number from which { -brand-name-relay } will forward your texts and calls.

phone-masking-faq-question-how-i-save-card = How do I save the { -brand-name-relay } contact card?
phone-masking-faq-answer-how-i-save-card = Once you upgrade to { -brand-name-relay } phone number masking, we will text you a contact card that contains the number from which you will receive forwarded calls and texts, similar to any contact card that stores the phone number of people who contact you. On most devices, you can select that contact card and save it like any other contact on your phone.

phone-masking-faq-question-install-app = Do I need to install an app to use { -brand-name-relay } phone masking?
phone-masking-faq-answer-install-app = No, { -brand-name-relay } phone masking works using your device’s standard text messaging and calling apps.
#   $url (url) - link to Firefox Relay's Privacy Policy, i.e. https://www.mozilla.org/privacy/firefox-relay/
#   $attrs (string) - specific attributes added to external links
phone-masking-faq-question-data = What kinds of data does { -brand-name-relay } phone masking store?
<<<<<<< HEAD
phone-masking-faq-answer-data = Please see the <a href="{ $url }" { $attrs }>{ -brand-name-firefox-relay } Privacy Policy</a>.
=======
phone-masking-faq-answer-data = Please see the <a href="{ $url }" { $attrs }>{ -brand-name-firefox-relay } Privacy Policy</a>.
>>>>>>> cee1bdbc
<|MERGE_RESOLUTION|>--- conflicted
+++ resolved
@@ -71,8 +71,4 @@
 #   $url (url) - link to Firefox Relay's Privacy Policy, i.e. https://www.mozilla.org/privacy/firefox-relay/
 #   $attrs (string) - specific attributes added to external links
 phone-masking-faq-question-data = What kinds of data does { -brand-name-relay } phone masking store?
-<<<<<<< HEAD
 phone-masking-faq-answer-data = Please see the <a href="{ $url }" { $attrs }>{ -brand-name-firefox-relay } Privacy Policy</a>.
-=======
-phone-masking-faq-answer-data = Please see the <a href="{ $url }" { $attrs }>{ -brand-name-firefox-relay } Privacy Policy</a>.
->>>>>>> cee1bdbc
