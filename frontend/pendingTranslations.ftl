--- conflicted
+++ resolved
@@ -2,7 +2,6 @@
 # License, v. 2.0. If a copy of the MPL was not distributed with this
 # file, You can obtain one at http://mozilla.org/MPL/2.0/.
 
-<<<<<<< HEAD
 # Mobile menu icons 
 
 menu-upgrade-button = Upgrade 
@@ -14,7 +13,12 @@
 nav-sign-out = Sign Out 
 nav-avatar = User avatar
 nav-contact = Contact Us
-=======
+   
+landing-use-cases-shopping = Shopping
+landing-use-cases-shopping-hero-heading = Shopping with email masks
+landing-use-cases-shopping-hero-content1 = Want to buy something online and don’t know or fully trust the shop?
+landing-use-cases-shopping-hero-content2 = Use an email mask whenever you shop online. Get the confirmation sent to your real email and then easily turn the mask off anytime later.
+
 landing-use-cases-on-the-go = On the Go
 landing-use-cases-on-the-go-heading = On the go with { -brand-name-relay }
 landing-use-cases-on-the-go-lead = Instantly make a custom email mask anywhere and everywhere you go! 
@@ -55,5 +59,4 @@
 # When translating, please make sure the resulting string is of roughly similar
 # length as the English version.
 whatsnew-feature-premium-expansion-snippet = Upgrade now and get even more protection…
-whatsnew-feature-premium-expansion-description = Upgrade now and get even more protection — create unlimited email masks, get a custom email subdomain, and more!
->>>>>>> 7e4e4a1b
+whatsnew-feature-premium-expansion-description = Upgrade now and get even more protection — create unlimited email masks, get a custom email subdomain, and more!