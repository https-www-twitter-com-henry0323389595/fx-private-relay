{% extends "base.html" %}

{% load socialaccount %}

{% block content %}

{% get_social_accounts request.user as accounts %}

<<<<<<< HEAD
<main class="container px-4 lg:px-0 py-8 mx-auto max-w-4xl">
  <div class="bg-white rounded py-8 sm:mt-8 shadow-md  ">
    <div class="px-8 pb-8 border-b border-solid border-gray-300">
      <div class="md:flex-wrap md:flex md:justify-between md:items-center">
        <div class="name text-lg">
          Hi, {{ accounts.fxa.0.extra_data.displayName }}
        </div>
        <div class="generate-button">
          <form action="/emails/" method="POST">
              {% csrf_token %}
              <input class="md:ml-8 mt-4 md:mt-0 py-2 px-4 bg-transparent cursor-pointer leading-normal rounded border border-solid border-indigo-800 text-indigo-800 hover:bg-indigo-800 hover:text-white" type="submit" value="Generate new relay address">
          </form>
        </div>
      </div>
    </div>
    <!-- Empty State -->
    <!-- List of Emails -->
    <div class="px-8 mt-8 main-list">
      <h2 class="text-xl font-bold mt-4 mb-8">Generated Addresses</h2>

      <ul>
      {% for relay_address in relay_addresses %}
          <li>
            <div class="sm:flex-wrap sm:flex sm:justify-between sm:items-center border-b border-solid border-gray-400 pb-4 mb-4">
              <div class="email-meta">
                <div class="text-lg font-bold text-gray-800">
                  Email Name
                </div>
                <span class="break-all">{{ relay_address.address }}@privaterelay.groovecoder.com</span>
              </div>
              <div class="email-actions">
                <!-- <a class="inline-block mt-4 sm:mt-0 sm:ml-8 py-2 px-4 leading-normal rounded border border-solid border-indigo-800 text-indigo-800 hover:bg-indigo-800 hover:text-white" href="/emails/messages/?relay_address_id={{ relay_address.id }}">Copy Address</a> -->
                <a class="inline-block mt-4 sm:mt-0 sm:ml-8 py-2 px-4 leading-normal rounded border border-solid border-indigo-800 text-indigo-800 hover:bg-indigo-800 hover:text-white" href="/emails/messages/?relay_address_id={{ relay_address.id }}">View Messages</a>
              </div>
            </div>
          </li>
      {% endfor %}
      </ul>

    </div>
  </div>
</main>

=======
Hi <img src="{{ accounts.fxa.0.extra_data.avatar }}"> {{ accounts.fxa.0.extra_data.displayName }} <a href="/accounts/logout/">Log out</a>
<hr>
<a href="https://github.com/groovecoder/private-relay/tree/master/extension">Use the Private Relay extension for best results</a>.
<hr>
These are your relay addresses (click to see messages):
<ul>
{% for relay_address in relay_addresses %}
    <li><a href="/emails/messages/?relay_address_id={{ relay_address.id }}">{{ relay_address.address }}@privaterelay.groovecoder.com</a></li>
{% endfor %}
</ul>
<form action="/emails/" method="POST">
    <input type="hidden" name="api_token" value="{{ user.profile_set.first.api_token }}">
    <input type="submit" value="Generate new relay address">
</form>
>>>>>>> ae54d244

{% endblock %}<|MERGE_RESOLUTION|>--- conflicted
+++ resolved
@@ -6,7 +6,6 @@
 
 {% get_social_accounts request.user as accounts %}
 
-<<<<<<< HEAD
 <main class="container px-4 lg:px-0 py-8 mx-auto max-w-4xl">
   <div class="bg-white rounded py-8 sm:mt-8 shadow-md  ">
     <div class="px-8 pb-8 border-b border-solid border-gray-300">
@@ -16,7 +15,7 @@
         </div>
         <div class="generate-button">
           <form action="/emails/" method="POST">
-              {% csrf_token %}
+              <input type="hidden" name="api_token" value="{{ user.profile_set.first.api_token }}">
               <input class="md:ml-8 mt-4 md:mt-0 py-2 px-4 bg-transparent cursor-pointer leading-normal rounded border border-solid border-indigo-800 text-indigo-800 hover:bg-indigo-800 hover:text-white" type="submit" value="Generate new relay address">
           </form>
         </div>
@@ -50,21 +49,4 @@
   </div>
 </main>
 
-=======
-Hi <img src="{{ accounts.fxa.0.extra_data.avatar }}"> {{ accounts.fxa.0.extra_data.displayName }} <a href="/accounts/logout/">Log out</a>
-<hr>
-<a href="https://github.com/groovecoder/private-relay/tree/master/extension">Use the Private Relay extension for best results</a>.
-<hr>
-These are your relay addresses (click to see messages):
-<ul>
-{% for relay_address in relay_addresses %}
-    <li><a href="/emails/messages/?relay_address_id={{ relay_address.id }}">{{ relay_address.address }}@privaterelay.groovecoder.com</a></li>
-{% endfor %}
-</ul>
-<form action="/emails/" method="POST">
-    <input type="hidden" name="api_token" value="{{ user.profile_set.first.api_token }}">
-    <input type="submit" value="Generate new relay address">
-</form>
->>>>>>> ae54d244
-
 {% endblock %}