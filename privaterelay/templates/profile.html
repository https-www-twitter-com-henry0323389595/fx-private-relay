--- conflicted
+++ resolved
@@ -6,22 +6,6 @@
 
 {% get_social_accounts request.user as accounts %}
 
-<<<<<<< HEAD
-Hi <img src="{{ accounts.fxa.0.extra_data.avatar }}"> {{ accounts.fxa.0.extra_data.displayName }} <a href="/accounts/logout/">Log out</a>
-<hr>
-<a href="https://github.com/groovecoder/private-relay/tree/master/extension">Use the Private Relay extension for best results</a>.
-<hr>
-These are your relay addresses (click to see messages):
-<ul>
-{% for relay_address in relay_addresses %}
-    <li><a href="/emails/messages/?relay_address_id={{ relay_address.id }}">{{ relay_address.address }}@privaterelay.groovecoder.com</a></li>
-{% endfor %}
-</ul>
-<form action="/emails/" method="POST">
-    {% csrf_token %}
-    <input type="submit" value="Generate new relay address">
-</form>
-=======
 <main class="container px-4 lg:px-0 py-8 mx-auto max-w-4xl">
   <div class="bg-white rounded py-8 sm:mt-8 shadow-md  ">
     <div class="px-8 pb-8 border-b border-solid border-gray-300">
@@ -65,6 +49,5 @@
   </div>
 </main>
 
->>>>>>> 755ac482
 
 {% endblock %}