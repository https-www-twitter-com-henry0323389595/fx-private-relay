{% load i18n %}
{% load static %}

{% get_current_language as LANGUAGE_CODE %}

<header class="flx flx-col spc-btwn">

  {% if settings.RECRUITMENT_BANNER_LINK and LANGUAGE_CODE|slice:"0:2" == "en" %}
    <div class="recruitment-banner">
      <a id="recruitment-banner" class="text-link" href="{{ settings.RECRUITMENT_BANNER_LINK }}" target="_blank" rel="noopener noreferrer" data-ga="send-ga-funnel-pings" data-event-category="Recruitment" data-event-label="{{ settings.RECRUITMENT_BANNER_TEXT }}">{{ settings.RECRUITMENT_BANNER_TEXT }}</a>
    </div>
  {% elif not request.user.is_anonymous %}
<<<<<<< HEAD
    <div id="micro-survey-banner" class="micro-survey-banner">
      {% now "U" as now_second %}
      {% if now_second|last == "1" or now_second|last == "6" %}
        <span id="micro-survey-prompt" data-survey-type="nps">On a scale from 1-10, how likely are you to recommend Relay to a friend or colleague?</span>
        <ul id="micro-survey-options"></ul>
      {% elif now_second|last == "2" or now_second|last == "7" %}
        <span id="micro-survey-prompt" data-survey-type="usability">Is Relay easy to use?</span>
        <ul id="micro-survey-options"></ul>
      {% elif now_second|last == "3" or now_second|last == "8" %}
        <span id="micro-survey-prompt" data-survey-type="credibility">Do you feel confident using Relay?</span>
        <ul id="micro-survey-options"></ul>
      {% elif now_second|last == "4" or now_second|last == "9" %}
        <span id="micro-survey-prompt" data-survey-type="appearance">Does Relay have a clean and simple presentation?</span>
        <ul id="micro-survey-options"></ul>
=======
    <div id="micro-survey-banner" class="micro-survey-banner hidden">
      {% now "s" as now_second %}
      {% if now_second|divisibleby:2 %}
        <span id="micro-survey-prompt" data-survey-type="nps">On a scale from 1-10, how likely are you to recommend Relay to a friend or colleague?</span>
        <ul id="micro-survey-options" class="micro-survey-options micro-survey-options-nps"></ul>
>>>>>>> 52a426dd
      {% else %}
        <span id="micro-survey-prompt" data-survey-type="pmf">How would you feel if you could no longer use Relay?</span>
        <ul id="micro-survey-options" class="micro-survey-options micro-survey-options-pmf"></ul>
      {% endif %}
    </div>
  {% endif %}

  <div class="flx flx-row spc-btwn row-full-width header-top">
    <a href="/" class="flx flx-row logo-wrapper" aria-label="Firefox Relay">
      <div class="fx-private-relay-logomark"></div>
      <div class="fx-private-relay-logotype"></div>
    </a>
    <nav class="flx flx-row ff-Met al-cntr header-nav hide-mobile">
      <a class="{% if request.path == '/' or request.path == '/accounts/profile/' %} active-header-link {% endif %} header-link" href="/">Home</a>
      <a class="{% if request.path == '/faq' %} active-header-link {% endif %} header-link" href="/faq">FAQ</a>
    </nav>
    {% include "includes/login.html" %}
  </div>
  <nav class="flx flx-col ff-Met al-cntr mobile-menu show-mobile">
    <button class="mobile-menu-toggle full-width ff-Met" aria-label="Open mobile menu"><span class="mobile-menu-label">Menu</span></button>
    <div class="mobile-menu-links flx flx-col">
      <a class="{% if request.path == '/' or request.path == '/accounts/profile/' %} active-header-link {% endif %} mobile-menu-link mobile-home-link" href="/">Home</a>
      <a class="{% if request.path == '/faq' %} active-header-link {% endif %} mobile-menu-link" href="/faq">FAQ</a>
    </div>
    </nav>
</header><|MERGE_RESOLUTION|>--- conflicted
+++ resolved
@@ -10,28 +10,20 @@
       <a id="recruitment-banner" class="text-link" href="{{ settings.RECRUITMENT_BANNER_LINK }}" target="_blank" rel="noopener noreferrer" data-ga="send-ga-funnel-pings" data-event-category="Recruitment" data-event-label="{{ settings.RECRUITMENT_BANNER_TEXT }}">{{ settings.RECRUITMENT_BANNER_TEXT }}</a>
     </div>
   {% elif not request.user.is_anonymous %}
-<<<<<<< HEAD
-    <div id="micro-survey-banner" class="micro-survey-banner">
+    <div id="micro-survey-banner" class="micro-survey-banner hidden">
       {% now "U" as now_second %}
       {% if now_second|last == "1" or now_second|last == "6" %}
         <span id="micro-survey-prompt" data-survey-type="nps">On a scale from 1-10, how likely are you to recommend Relay to a friend or colleague?</span>
-        <ul id="micro-survey-options"></ul>
+        <ul id="micro-survey-options" class="micro-survey-options micro-survey-options-nps"></ul>
       {% elif now_second|last == "2" or now_second|last == "7" %}
         <span id="micro-survey-prompt" data-survey-type="usability">Is Relay easy to use?</span>
-        <ul id="micro-survey-options"></ul>
+        <ul id="micro-survey-options" class="micro-survey-options micro-survey-options-pmf"></ul>
       {% elif now_second|last == "3" or now_second|last == "8" %}
         <span id="micro-survey-prompt" data-survey-type="credibility">Do you feel confident using Relay?</span>
-        <ul id="micro-survey-options"></ul>
+        <ul id="micro-survey-options" class="micro-survey-options micro-survey-options-pmf"></ul>
       {% elif now_second|last == "4" or now_second|last == "9" %}
         <span id="micro-survey-prompt" data-survey-type="appearance">Does Relay have a clean and simple presentation?</span>
-        <ul id="micro-survey-options"></ul>
-=======
-    <div id="micro-survey-banner" class="micro-survey-banner hidden">
-      {% now "s" as now_second %}
-      {% if now_second|divisibleby:2 %}
-        <span id="micro-survey-prompt" data-survey-type="nps">On a scale from 1-10, how likely are you to recommend Relay to a friend or colleague?</span>
-        <ul id="micro-survey-options" class="micro-survey-options micro-survey-options-nps"></ul>
->>>>>>> 52a426dd
+        <ul id="micro-survey-options" class="micro-survey-options micro-survey-options-pmf"></ul>
       {% else %}
         <span id="micro-survey-prompt" data-survey-type="pmf">How would you feel if you could no longer use Relay?</span>
         <ul id="micro-survey-options" class="micro-survey-options micro-survey-options-pmf"></ul>
